// SPDX-License-Identifier: UNLICENSED
pragma solidity ^0.8.18;

import '@openzeppelin/contracts-upgradeable/security/PausableUpgradeable.sol';

import {GatewaySettingManager} from './GatewaySettingManager.sol';
import {IGateway, IERC20} from './interfaces/IGateway.sol';

/**
 * @title Gateway
 * @notice This contract serves as a gateway for creating orders and managing settlements.
 */
contract Gateway is IGateway, GatewaySettingManager, PausableUpgradeable {
	struct fee {
		uint256 protocolFee;
		uint256 liquidityProviderAmount;
	}

	mapping(bytes32 => Order) private order;
	mapping(address => uint256) private _nonce;
	uint256[50] private __gap;

	/// @custom:oz-upgrades-unsafe-allow constructor
	constructor() {
		_disableInitializers();
	}

	/**
	 * @dev Initialize function.
	 */
	function initialize() external initializer {
		MAX_BPS = 100_000;
		__Ownable2Step_init();
		__Pausable_init();
	}

	/**
	 * @dev Modifier that allows only the aggregator to call a function.
	 */
	modifier onlyAggregator() {
		require(msg.sender == _aggregatorAddress, 'OnlyAggregator');
		_;
	}

	/* ##################################################################
                                OWNER FUNCTIONS
    ################################################################## */
	/**
	 * @dev Pause the contract.
	 */
	function pause() external onlyOwner {
		_pause();
	}

	/**
	 * @dev Unpause the contract.
	 */
	function unpause() external onlyOwner {
		_unpause();
	}

	/* ##################################################################
                                USER CALLS
    ################################################################## */
	/** @dev See {createOrder-IGateway}. */
	function createOrder(
		address _token,
		uint256 _amount,
		uint96 _rate,
		address _senderFeeRecipient,
		uint256 _senderFee,
		address _refundAddress,
		string calldata messageHash
	) external whenNotPaused returns (bytes32 orderId) {
		// checks that are required
		_handler(_token, _amount, _refundAddress, _senderFeeRecipient, _senderFee);

		// validate messageHash
		require(bytes(messageHash).length != 0, 'InvalidMessageHash');

		// transfer token from msg.sender to contract
		IERC20(_token).transferFrom(msg.sender, address(this), _amount + _senderFee);

		// increase users nonce to avoid replay attacks
		_nonce[msg.sender]++;

		// generate transaction id for the transaction
		orderId = keccak256(abi.encode(msg.sender, _nonce[msg.sender]));

		// update transaction
		uint256 _protocolFee = (_amount * protocolFeePercent) / MAX_BPS;
		order[orderId] = Order({
			sender: msg.sender,
			token: _token,
			senderFeeRecipient: _senderFeeRecipient,
			senderFee: _senderFee,
			protocolFee: _protocolFee,
			isFulfilled: false,
			isRefunded: false,
			refundAddress: _refundAddress,
			currentBPS: uint64(MAX_BPS),
			amount: _amount
		});

		// emit order created event
		emit OrderCreated(
			_refundAddress,
			_token,
			order[orderId].amount,
			_protocolFee,
			orderId,
			_rate,
			messageHash
		);
	}

	/**
	 * @dev Internal function to handle order creation.
	 * @param _token The address of the token being traded.
	 * @param _amount The amount of tokens being traded.
	 * @param _refundAddress The address to refund the tokens in case of cancellation.
	 * @param _senderFeeRecipient The address of the recipient for the sender fee.
	 * @param _senderFee The amount of the sender fee.
	 */
	function _handler(
		address _token,
		uint256 _amount,
		address _refundAddress,
		address _senderFeeRecipient,
		uint256 _senderFee
	) internal view {
		require(_isTokenSupported[_token] == 1, 'TokenNotSupported');
		require(_amount != 0, 'AmountIsZero');
		require(_refundAddress != address(0), 'ThrowZeroAddress');

		if (_senderFee != 0) {
			require(_senderFeeRecipient != address(0), 'InvalidSenderFeeRecipient');
		}
	}

	/* ##################################################################
                                AGGREGATOR FUNCTIONS
    ################################################################## */
	/** @dev See {settle-IGateway}. */
	function settle(
		bytes32 _splitOrderId,
		bytes32 _orderId,
		address _liquidityProvider,
		uint64 _settlePercent
	) external onlyAggregator returns (bool) {
		// ensure the transaction has not been fulfilled
		require(!order[_orderId].isFulfilled, 'OrderFulfilled');
		require(!order[_orderId].isRefunded, 'OrderRefunded');

		// load the token into memory
		address token = order[_orderId].token;

		// subtract sum of amount based on the input _settlePercent
		order[_orderId].currentBPS -= _settlePercent;

		if (order[_orderId].currentBPS == 0) {
			// update the transaction to be fulfilled
			order[_orderId].isFulfilled = true;

			if (order[_orderId].senderFee != 0) {
				// transfer sender fee
				IERC20(order[_orderId].token).transfer(
					order[_orderId].senderFeeRecipient,
					order[_orderId].senderFee
				);

				// emit event
				emit SenderFeeTransferred(
					order[_orderId].senderFeeRecipient,
					order[_orderId].senderFee
				);
			}

		}

		// transfer to liquidity provider
		uint256 liquidityProviderAmount = (order[_orderId].amount * _settlePercent) / MAX_BPS;
		order[_orderId].amount -= liquidityProviderAmount;

		uint256 protocolFee = (liquidityProviderAmount * protocolFeePercent) / MAX_BPS;
		liquidityProviderAmount -= protocolFee;

		// transfer protocol fee
		IERC20(token).transfer(treasuryAddress, protocolFee);

		IERC20(token).transfer(_liquidityProvider, liquidityProviderAmount);

		// emit settled event
		emit OrderSettled(_splitOrderId, _orderId, _liquidityProvider, _settlePercent);

		return true;
	}

	/** @dev See {refund-IGateway}. */
	function refund(uint256 _fee, bytes32 _orderId) external onlyAggregator returns (bool) {
		// ensure the transaction has not been fulfilled
		require(!order[_orderId].isFulfilled, 'OrderFulfilled');
		require(!order[_orderId].isRefunded, 'OrderRefunded');
		require(order[_orderId].protocolFee >= _fee, 'FeeExceedsProtocolFee');

<<<<<<< HEAD
		if (_fee > 0) {
			// transfer refund fee to the treasury
=======
		if (order[_orderId].protocolFee > 0) {
			// transfer protocol fee
>>>>>>> 914a8cee
			IERC20(order[_orderId].token).transfer(treasuryAddress, _fee);
		}

		// reset state values
		order[_orderId].isRefunded = true;
		order[_orderId].currentBPS = 0;

		// deduct fee from order amount
		uint256 refundAmount = order[_orderId].amount - _fee;

		// transfer refund amount and sender fee to the refund address
		IERC20(order[_orderId].token).transfer(
			order[_orderId].refundAddress,
			refundAmount + order[_orderId].senderFee
		);

		// emit refunded event
		emit OrderRefunded(_fee, _orderId);

		return true;
	}

	/* ##################################################################
                                VIEW CALLS
    ################################################################## */
	/** @dev See {getOrderInfo-IGateway}. */
	function getOrderInfo(bytes32 _orderId) external view returns (Order memory) {
		return order[_orderId];
	}

	/** @dev See {isTokenSupported-IGateway}. */
	function isTokenSupported(address _token) external view returns (bool) {
		if (_isTokenSupported[_token] == 1) return true;
		return false;
	}

	/** @dev See {getFeeDetails-IGateway}. */
	function getFeeDetails() external view returns (uint64, uint256) {
		return (protocolFeePercent, MAX_BPS);
	}
}<|MERGE_RESOLUTION|>--- conflicted
+++ resolved
@@ -203,13 +203,8 @@
 		require(!order[_orderId].isRefunded, 'OrderRefunded');
 		require(order[_orderId].protocolFee >= _fee, 'FeeExceedsProtocolFee');
 
-<<<<<<< HEAD
 		if (_fee > 0) {
 			// transfer refund fee to the treasury
-=======
-		if (order[_orderId].protocolFee > 0) {
-			// transfer protocol fee
->>>>>>> 914a8cee
 			IERC20(order[_orderId].token).transfer(treasuryAddress, _fee);
 		}
 
