<a href="https://solidity.readthedocs.io/en/v0.8.18/"><img alt="solidity v0.8.18" src="https://badgen.net/badge/solidity/v0.8.18/blue"></a>

# Paycrest Contracts
    
## Description

Paycrest contracts are multi-chain EVM-based smart contracts that facilitate the on-chain lifecycle of a payment order. They empower a sender to create a payment order, enable a liquidity provider to receive cryptocurrency in escrow, and much more.

## Deployment

Deployment is done using Hardhat scripts

#### Deploy and verify upgradeable proxy contract

```bash
npx hardhat run scripts/deploy.ts --network <network>

npx hardhat verify --network <network> <contract_address>

# for Tron network,
tronbox migrate -f 1 --to 1 --network <network>
```

#### Upgrade proxy contract

```bash
npx hardhat run scripts/upgrade.ts --network <network>

# for Tron network,
tronbox migrate -f 2 --to 2 --network <network>
```

#### Owner configurations

Update network settings in `scripts/config.ts`

```bash
npx hardhat run scripts/setSupportedTokens.ts --network <network>

npx hardhat run scripts/updateProtocolAddresses.ts --network <network>

npx hardhat run scripts/updateProtocolFee.ts --network <network>

# for Tron network,
npx hardhat run scripts/tron/setSupportedTokens.ts

npx hardhat run scripts/tron/updateProtocolAddresses.ts

npx hardhat run scripts/tron/updateProtocolFee.ts
```


## Testnet Contracts

<table>
	<thead>
		<tr>
			<th>Network</th>
			<th>Contracts</th>
			<th>Address</th>
		</tr>
	</thead>
	<tbody>
		<tr>
			<td rowspan="2">Ethereum Sepolia</td>
			<td>Gateway Proxy</td>
			<td>0xCAD53Ff499155Cc2fAA2082A85716322906886c2</td>
		</tr>
		<tr>
			<td>Gateway Implementation</td>
			<td>0x5E7eC39915F6CD48829d06648F6682765846602a</td>
		</tr>
		<tr>
			<td colspan="3"></td>
		</tr>
		<tr>
			<td rowspan="2">Arbitrum Sepolia</td>
			<td>Gateway Proxy</td>
			<td>0x87B321fc77A0fDD0ca1fEe7Ab791131157B9841A</td>
		</tr>
		<tr>
			<td>Gateway Implementation</td>
			<td>0x30F6A8457F8E42371E204a9c103f2Bd42341dD0F</td>
		</tr>
		<tr>
			<td colspan="3"></td>
		</tr>
		<tr>
			<td rowspan="2">Base Sepolia</td>
			<td>Gateway Proxy</td>
			<td>0x847dfdAa218F9137229CF8424378871A1DA8f625</td>
		</tr>
		<tr>
			<td>Gateway Implementation</td>
			<td>0xCAD53Ff499155Cc2fAA2082A85716322906886c2</td>
		</tr>
		<tr>
			<td colspan="3"></td>
		</tr>
		<tr>
			<td rowspan="2">Tron Shasta</td>
			<td>Gateway Proxy</td>
			<td>TYA8urq7nkN2yU7rJqAgwDShCusDZrrsxZ</td>
		</tr>
		<tr>
			<td>Gateway Implementation</td>
			<td>TPddrcko4ceBWZpr7zPnbPbSnkLAMjBCCm</td>
		</tr>
	</tbody>
</table>

## Mainnet Contracts

<table>
	<thead>
		<tr>
			<th>Network</th>
			<th>Contracts</th>
			<th>Address</th>
		</tr>
	</thead>
	<tbody>
		<tr>
			<td rowspan="2">Ethereum</td>
			<td>Gateway Proxy</td>
			<td>0x16c9C78Dbb224889E3e2ADef991C8c4438ea797B</td>
		</tr>
		<tr>
			<td>Gateway Implementation</td>
			<td>0xD293fCd3dBc025603911853d893A4724CF9f70a0</td>
		</tr>
		<tr>
			<td colspan="3"></td>
		</tr>
		<tr>
			<td rowspan="2">Polygon</td>
			<td>Gateway Proxy</td>
			<td>0xfB411Cc6385Af50A562aFCb441864E9d541CDA67</td>
		</tr>
		<tr>
			<td>Gateway Implementation</td>
			<td>0xafbf71A72d30f81eb66baaF904ea537fD35dd106</td>
		</tr>
		<tr>
			<td colspan="3"></td>
		</tr>
		<tr>
			<td rowspan="2">Base</td>
			<td>Gateway Proxy</td>
			<td>0x30F6A8457F8E42371E204a9c103f2Bd42341dD0F</td>
		</tr>
		<tr>
			<td>Gateway Implementation</td>
			<td>0x847dfdAa218F9137229CF8424378871A1DA8f625</td>
		</tr>
		<tr>
			<td colspan="3"></td>
		</tr>
		<tr>
			<td rowspan="2">BNB Smart Chain</td>
			<td>Gateway Proxy</td>
			<td>0x1FA0EE7F9410F6fa49B7AD5Da72Cf01647090028</td>
		</tr>
		<tr>
			<td>Gateway Implementation</td>
			<td>0x30F6A8457F8E42371E204a9c103f2Bd42341dD0F</td>
		</tr>
		<tr>
			<td colspan="3"></td>
		</tr>
		<tr>
			<td rowspan="2">Arbitrum One</td>
			<td>Gateway Proxy</td>
			<td>0xE8bc3B607CfE68F47000E3d200310D49041148Fc</td>
		</tr>
		<tr>
			<td>Gateway Implementation</td>
			<td>0x87B321fc77A0fDD0ca1fEe7Ab791131157B9841A</td>
		</tr>
<<<<<<< HEAD
		<tr>
			<td rowspan="2">Optimism Ethereum</td>
			<td>Gateway Proxy</td>
			<td>0x431b48b30485Bc9b153599b32b5DdC8e1003AfDD</td>
		</tr>
		<tr>
			<td>Gateway Implementation</td>
			<td>0x7bA90e38327A4B82D8BF6B481C1b2Ed14228E91A</td>
=======
				<tr>
			<td colspan="3"></td>
		</tr>
		<tr>
			<td rowspan="2">Tron</td>
			<td>Gateway Proxy</td>
			<td>THyFP5ST9YyLZn6EzjKjFhZti6aKPgEXNU</td>
		</tr>
		<tr>
			<td>Gateway Implementation</td>
			<td>TDhBvHbnF8nN7YctokpdZAVPcmBx2Jrn2d</td>
>>>>>>> 5ccb5eb8
		</tr>
	</tbody>
</table>

## Testing

Contract tests are defined under the tests directory. To run all the tests, run:

```bash
npx hardhat test
```

## **Commits and PRs**

This project uses Conventional Commits to generate release notes and to determine versioning. Commit messages should adhere to this standard and be of the form:

```bash
$ git commit -m "feat: Add new feature x"
$ git commit -m "fix: Fix bug in feature x"
$ git commit -m "docs: Add documentation for feature x"
$ git commit -m "test: Add test suite for feature x"
```

Further details on `conventional commits` can be found [here](https://www.conventionalcommits.org/en/v1.0.0/)

## Contributors ✨

<!-- ALL-CONTRIBUTORS-LIST:START - Do not remove or modify this section -->
<!-- prettier-ignore-start -->
<!-- markdownlint-disable -->
<table>
  <tbody>
    <tr>
      <td align="center" valign="top" width="14.28%"><a href="https://onahprosperity.github.io/"><img src="https://avatars.githubusercontent.com/u/40717516?v=4?s=50" width="50px;" alt="Prosperity"/><br /><sub><b>Prosperity</b></sub></a><br /><a href="https://github.com/paycrest/contracts" title="code">💻</a></td>
      <td align="center" valign="top" width="14.28%"><a href="https://chibie.github.io/"><img src="https://avatars.githubusercontent.com/u/6025509?v=4" width="50px;" alt="chibie"/><br /><sub><b>chibie</b></sub></a><br /><a href="https://github.com/paycrest/contracts" title="code">💻</a></td>
    </tr>
  </tbody>
  <tfoot>
    <tr>
      <td align="center" size="13px" colspan="7">
        <img src="https://raw.githubusercontent.com/all-contributors/all-contributors-cli/1b8533af435da9854653492b1327a23a4dbd0a10/assets/logo-small.svg">
          <a href="https://all-contributors.js.org/docs/en/bot/usage">Add your contributions</a>
        </img>
      </td>
    </tr>
  </tfoot>
</table>

<!-- markdownlint-restore -->
<!-- prettier-ignore-end -->

<!-- ALL-CONTRIBUTORS-LIST:END -->

This project follows the [all-contributors](https://github.com/all-contributors/all-contributors) specification. Contributions of any kind welcome!

## License
[Affero General Public License v3.0](https://choosealicense.com/licenses/agpl-3.0/)<|MERGE_RESOLUTION|>--- conflicted
+++ resolved
@@ -177,16 +177,6 @@
 			<td>Gateway Implementation</td>
 			<td>0x87B321fc77A0fDD0ca1fEe7Ab791131157B9841A</td>
 		</tr>
-<<<<<<< HEAD
-		<tr>
-			<td rowspan="2">Optimism Ethereum</td>
-			<td>Gateway Proxy</td>
-			<td>0x431b48b30485Bc9b153599b32b5DdC8e1003AfDD</td>
-		</tr>
-		<tr>
-			<td>Gateway Implementation</td>
-			<td>0x7bA90e38327A4B82D8BF6B481C1b2Ed14228E91A</td>
-=======
 				<tr>
 			<td colspan="3"></td>
 		</tr>
@@ -198,7 +188,6 @@
 		<tr>
 			<td>Gateway Implementation</td>
 			<td>TDhBvHbnF8nN7YctokpdZAVPcmBx2Jrn2d</td>
->>>>>>> 5ccb5eb8
 		</tr>
 	</tbody>
 </table>
