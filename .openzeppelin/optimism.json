--- conflicted
+++ resolved
@@ -550,276 +550,6 @@
         },
         "namespaces": {}
       }
-<<<<<<< HEAD
-    },
-    "3374e2edc611796055165c49e02ccebdf814460a8b82675f0d2938695e93dc3f": {
-      "address": "0x847dfdAa218F9137229CF8424378871A1DA8f625",
-      "txHash": "0x4b80c21774d0dca8c4247fcf0f52e9b7fc8f2421da6bd813a4e5d3279b79d1d3",
-      "layout": {
-        "solcVersion": "0.8.18",
-        "storage": [
-          {
-            "label": "_initialized",
-            "offset": 0,
-            "slot": "0",
-            "type": "t_uint8",
-            "contract": "Initializable",
-            "src": "@openzeppelin/contracts-upgradeable/proxy/utils/Initializable.sol:63",
-            "retypedFrom": "bool"
-          },
-          {
-            "label": "_initializing",
-            "offset": 1,
-            "slot": "0",
-            "type": "t_bool",
-            "contract": "Initializable",
-            "src": "@openzeppelin/contracts-upgradeable/proxy/utils/Initializable.sol:68"
-          },
-          {
-            "label": "__gap",
-            "offset": 0,
-            "slot": "1",
-            "type": "t_array(t_uint256)50_storage",
-            "contract": "ContextUpgradeable",
-            "src": "@openzeppelin/contracts-upgradeable/utils/ContextUpgradeable.sol:40"
-          },
-          {
-            "label": "_owner",
-            "offset": 0,
-            "slot": "51",
-            "type": "t_address",
-            "contract": "OwnableUpgradeable",
-            "src": "@openzeppelin/contracts-upgradeable/access/OwnableUpgradeable.sol:22"
-          },
-          {
-            "label": "__gap",
-            "offset": 0,
-            "slot": "52",
-            "type": "t_array(t_uint256)49_storage",
-            "contract": "OwnableUpgradeable",
-            "src": "@openzeppelin/contracts-upgradeable/access/OwnableUpgradeable.sol:94"
-          },
-          {
-            "label": "_pendingOwner",
-            "offset": 0,
-            "slot": "101",
-            "type": "t_address",
-            "contract": "Ownable2StepUpgradeable",
-            "src": "@openzeppelin/contracts-upgradeable/access/Ownable2StepUpgradeable.sol:21"
-          },
-          {
-            "label": "__gap",
-            "offset": 0,
-            "slot": "102",
-            "type": "t_array(t_uint256)49_storage",
-            "contract": "Ownable2StepUpgradeable",
-            "src": "@openzeppelin/contracts-upgradeable/access/Ownable2StepUpgradeable.sol:70"
-          },
-          {
-            "label": "MAX_BPS",
-            "offset": 0,
-            "slot": "151",
-            "type": "t_uint256",
-            "contract": "GatewaySettingManager",
-            "src": "contracts/GatewaySettingManager.sol:12"
-          },
-          {
-            "label": "protocolFeePercent",
-            "offset": 0,
-            "slot": "152",
-            "type": "t_uint64",
-            "contract": "GatewaySettingManager",
-            "src": "contracts/GatewaySettingManager.sol:13"
-          },
-          {
-            "label": "treasuryAddress",
-            "offset": 8,
-            "slot": "152",
-            "type": "t_address",
-            "contract": "GatewaySettingManager",
-            "src": "contracts/GatewaySettingManager.sol:14"
-          },
-          {
-            "label": "_aggregatorAddress",
-            "offset": 0,
-            "slot": "153",
-            "type": "t_address",
-            "contract": "GatewaySettingManager",
-            "src": "contracts/GatewaySettingManager.sol:15"
-          },
-          {
-            "label": "_isTokenSupported",
-            "offset": 0,
-            "slot": "154",
-            "type": "t_mapping(t_address,t_uint256)",
-            "contract": "GatewaySettingManager",
-            "src": "contracts/GatewaySettingManager.sol:16"
-          },
-          {
-            "label": "__gap",
-            "offset": 0,
-            "slot": "155",
-            "type": "t_array(t_uint256)50_storage",
-            "contract": "GatewaySettingManager",
-            "src": "contracts/GatewaySettingManager.sol:19"
-          },
-          {
-            "label": "_paused",
-            "offset": 0,
-            "slot": "205",
-            "type": "t_bool",
-            "contract": "PausableUpgradeable",
-            "src": "@openzeppelin/contracts-upgradeable/security/PausableUpgradeable.sol:29"
-          },
-          {
-            "label": "__gap",
-            "offset": 0,
-            "slot": "206",
-            "type": "t_array(t_uint256)49_storage",
-            "contract": "PausableUpgradeable",
-            "src": "@openzeppelin/contracts-upgradeable/security/PausableUpgradeable.sol:116"
-          },
-          {
-            "label": "order",
-            "offset": 0,
-            "slot": "255",
-            "type": "t_mapping(t_bytes32,t_struct(Order)1822_storage)",
-            "contract": "Gateway",
-            "src": "contracts/Gateway.sol:19"
-          },
-          {
-            "label": "_nonce",
-            "offset": 0,
-            "slot": "256",
-            "type": "t_mapping(t_address,t_uint256)",
-            "contract": "Gateway",
-            "src": "contracts/Gateway.sol:20"
-          },
-          {
-            "label": "__gap",
-            "offset": 0,
-            "slot": "257",
-            "type": "t_array(t_uint256)50_storage",
-            "contract": "Gateway",
-            "src": "contracts/Gateway.sol:21"
-          }
-        ],
-        "types": {
-          "t_address": {
-            "label": "address",
-            "numberOfBytes": "20"
-          },
-          "t_array(t_uint256)49_storage": {
-            "label": "uint256[49]",
-            "numberOfBytes": "1568"
-          },
-          "t_array(t_uint256)50_storage": {
-            "label": "uint256[50]",
-            "numberOfBytes": "1600"
-          },
-          "t_bool": {
-            "label": "bool",
-            "numberOfBytes": "1"
-          },
-          "t_bytes32": {
-            "label": "bytes32",
-            "numberOfBytes": "32"
-          },
-          "t_mapping(t_address,t_uint256)": {
-            "label": "mapping(address => uint256)",
-            "numberOfBytes": "32"
-          },
-          "t_mapping(t_bytes32,t_struct(Order)1822_storage)": {
-            "label": "mapping(bytes32 => struct IGateway.Order)",
-            "numberOfBytes": "32"
-          },
-          "t_struct(Order)1822_storage": {
-            "label": "struct IGateway.Order",
-            "members": [
-              {
-                "label": "sender",
-                "type": "t_address",
-                "offset": 0,
-                "slot": "0"
-              },
-              {
-                "label": "token",
-                "type": "t_address",
-                "offset": 0,
-                "slot": "1"
-              },
-              {
-                "label": "senderFeeRecipient",
-                "type": "t_address",
-                "offset": 0,
-                "slot": "2"
-              },
-              {
-                "label": "senderFee",
-                "type": "t_uint256",
-                "offset": 0,
-                "slot": "3"
-              },
-              {
-                "label": "protocolFee",
-                "type": "t_uint256",
-                "offset": 0,
-                "slot": "4"
-              },
-              {
-                "label": "isFulfilled",
-                "type": "t_bool",
-                "offset": 0,
-                "slot": "5"
-              },
-              {
-                "label": "isRefunded",
-                "type": "t_bool",
-                "offset": 1,
-                "slot": "5"
-              },
-              {
-                "label": "refundAddress",
-                "type": "t_address",
-                "offset": 2,
-                "slot": "5"
-              },
-              {
-                "label": "currentBPS",
-                "type": "t_uint96",
-                "offset": 0,
-                "slot": "6"
-              },
-              {
-                "label": "amount",
-                "type": "t_uint256",
-                "offset": 0,
-                "slot": "7"
-              }
-            ],
-            "numberOfBytes": "256"
-          },
-          "t_uint256": {
-            "label": "uint256",
-            "numberOfBytes": "32"
-          },
-          "t_uint64": {
-            "label": "uint64",
-            "numberOfBytes": "8"
-          },
-          "t_uint8": {
-            "label": "uint8",
-            "numberOfBytes": "1"
-          },
-          "t_uint96": {
-            "label": "uint96",
-            "numberOfBytes": "12"
-          }
-        },
-        "namespaces": {}
-      }
-=======
->>>>>>> fa6aa1c0
     }
   }
 }