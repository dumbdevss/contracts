--- conflicted
+++ resolved
@@ -65,18 +65,6 @@
 };
 
 /**
- * Asserts that environment variables are set as expected for Tron Network
- */
-export const assertTronEnvironment = () => {
-  if (!process.env.TRON_PRO_API_KEY) {
-    console.error("Please set your TRON_PRO_API_KEY in a .env file");
-  }
-  if (!process.env.PRIVATE_KEY_SHASTA) {
-    console.error("Please set your PRIVATE_KEY_SHASTA in a .env file");
-  }
-};
-
-/**
  * Helper method for waiting on user input. Source: https://stackoverflow.com/a/50890409
  * @param query
  */
@@ -132,16 +120,10 @@
   );
 
   return {
-<<<<<<< HEAD
 		wallet,
 		gatewayInstance,
 		tronWeb,
 	};
-=======
-    wallet,
-    gatewayInstance,
-  };
->>>>>>> 2633b1c5
 }
 
 /**
@@ -151,7 +133,6 @@
  */
 export async function getTronContracts(): Promise<any> {
   assertTronEnvironment();
-<<<<<<< HEAD
   const Gateway = await artifacts.readArtifact("Gateway");
 
   const gatewayContractAddress = shastaConfig.GATEWAY_CONTRACT;
@@ -164,24 +145,4 @@
 		gatewayInstance,
 		gatewayContractAddress,
 	};
-=======
-
-  const shastaConfig = NETWORKS[12002];
-  const tronWeb = new TronWeb({
-    fullHost: shastaConfig.RPC_URL, // I am not sure tron has an other way to get it chainID, at least to the best of my search
-    headers: { "TRON-PRO-API-KEY": process.env.TRON_PRO_API_KEY },
-    privateKey: process.env.DEPLOYER_PRIVATE_KEY_TRON,
-  });
-
-  const Gateway = await artifacts.readArtifact("Gateway");
-
-  let gatewayInstance = await tronWeb.contract(
-    Gateway.abi,
-    shastaConfig.GATEWAY_CONTRACT
-  );
-
-  return {
-    gatewayInstance,
-  };
->>>>>>> 2633b1c5
 }