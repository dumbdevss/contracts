// This script deals with deploying the Paycrest on a given network
const { ethers, network } = require("hardhat");
const { confirmContinue, assertEnvironment } = require("./utils");

assertEnvironment();

async function deployPaycrest(USDC_ADDRESS) {
  await confirmContinue({
    contract: "Paycrest",
    network: network.name,
    chainId: network.config.chainId,
  });

  const Paycrest = await ethers.getContractFactory("Paycrest");
  const paycrest = await Paycrest.deploy(USDC_ADDRESS);
<<<<<<< HEAD

  console.log(`Deploying Paycrest to ${paycrest.address}`);

  await paycrest.deployTransaction.wait(blocksToWait);

=======

  console.log(`Deploying Paycrest to ${paycrest.address}`);

  await paycrest.deployTransaction.wait(blocksToWait);

>>>>>>> bf19d3ce
  return paycrest;
}

async function deployPaycrestValidator(paycrest) {
  await confirmContinue({
    contract: "PaycrestValidator",
    network: network.name,
    chainId: network.config.chainId,
  });

  const PaycrestValidator = await ethers.getContractFactory(
    "PaycrestValidator"
  );
  const paycrestValidator = await PaycrestValidator.deploy(paycrest.address);

  console.log(`Deploying PaycrestValidator to ${paycrestValidator.address}`);

  await paycrestValidator.deployTransaction.wait(blocksToWait);

  return paycrestValidator;
}

async function main() {
  // Wait 10 blocks for re-org protection
  const blocksToWait = network.name === "hardhat" ? 0 : 10;

  // Deploy Paycrest
  const paycrest = await deployPaycrest(network.config.USDC_ADDRESS);

  console.log("✅ Deployed Paycrest.");

  // Deploy PaycrestValidator
  const paycrestValidator = await deployPaycrestValidator(paycrest);

  console.log("✅ Deployed PaycrestValidator.");

<<<<<<< HEAD
  const network = {
    paycrest: paycrest.address,
    paycrestValidator: paycrestValidator.address,
  };

  fs.access(dirResolver, fs.F_OK, (err) => {
    if (err) {
      fs.writeFileSync(dirResolver, JSON.stringify(network, null, 4));
    }
  });

=======
  return paycrestValidator.address;
>>>>>>> bf19d3ce
}

main().catch((error) => {
  console.error(error);
  process.exitCode = 1;
});<|MERGE_RESOLUTION|>--- conflicted
+++ resolved
@@ -13,19 +13,52 @@
 
   const Paycrest = await ethers.getContractFactory("Paycrest");
   const paycrest = await Paycrest.deploy(USDC_ADDRESS);
-<<<<<<< HEAD
 
   console.log(`Deploying Paycrest to ${paycrest.address}`);
 
   await paycrest.deployTransaction.wait(blocksToWait);
 
-=======
+  return paycrest;
+}
+
+async function deployPaycrestValidator(paycrest) {
+  await confirmContinue({
+    contract: "PaycrestValidator",
+    network: network.name,
+    chainId: network.config.chainId,
+  });
+
+  const PaycrestValidator = await ethers.getContractFactory(
+    "PaycrestValidator"
+  );
+  const paycrestValidator = await PaycrestValidator.deploy(paycrest.address);
+
+  console.log(`Deploying PaycrestValidator to ${paycrestValidator.address}`);
+
+  await paycrestValidator.deployTransaction.wait(blocksToWait);
+
+  return paycrestValidator;
+}
+// This script deals with deploying the Paycrest on a given network
+const { ethers, network } = require("hardhat");
+const { confirmContinue, assertEnvironment } = require("./utils");
+
+assertEnvironment();
+
+async function deployPaycrest(USDC_ADDRESS) {
+  await confirmContinue({
+    contract: "Paycrest",
+    network: network.name,
+    chainId: network.config.chainId,
+  });
+
+  const Paycrest = await ethers.getContractFactory("Paycrest");
+  const paycrest = await Paycrest.deploy(USDC_ADDRESS);
 
   console.log(`Deploying Paycrest to ${paycrest.address}`);
 
   await paycrest.deployTransaction.wait(blocksToWait);
 
->>>>>>> bf19d3ce
   return paycrest;
 }
 
@@ -62,7 +95,6 @@
 
   console.log("✅ Deployed PaycrestValidator.");
 
-<<<<<<< HEAD
   const network = {
     paycrest: paycrest.address,
     paycrestValidator: paycrestValidator.address,
@@ -74,9 +106,6 @@
     }
   });
 
-=======
-  return paycrestValidator.address;
->>>>>>> bf19d3ce
 }
 
 main().catch((error) => {
