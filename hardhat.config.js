require("@nomicfoundation/hardhat-toolbox");
require("@typechain/hardhat");
require("@typechain/hardhat");
require("@nomiclabs/hardhat-ethers");

require("dotenv").config();
let { DEPLOYER_PRIVATE_KEY } = process.env;


  module.exports = {
    networks: {
      hardhat: {
        allowUnlimitedContractSize: true,
      },
      mumbai: {
        url: "https://matic-mumbai.chainstacklabs.com",
<<<<<<< HEAD
        accounts: [DEPLOYER_PRIVATE_KEY],
=======
        accounts: DEPLOYER_PRIVATE_KEY,
>>>>>>> 6dd1fd4f
        chainId: 80001,
        saveDeployments: true,
      },
      bscTestnet: {
        url: "https://data-seed-prebsc-1-s3.binance.org:8545/",
<<<<<<< HEAD
        accounts: [DEPLOYER_PRIVATE_KEY],
=======
        accounts: DEPLOYER_PRIVATE_KEY,
>>>>>>> 6dd1fd4f
        chainId: 97,
        saveDeployments: true,
      },
    },
    solidity: {
      settings: {
        optimizer: {
          enabled: true,
          runs: 200,
        },
        viaIR: true,
      },

      compilers: [
        {
          version: "0.8.18",
        },
        {
          version: "0.8.9",
        },
      ],
    },
    etherscan: {
      apiKey: {
        // arbitrumGoerli: process.env.ETHERSCAN_KEY,÷      // arbitrumOne: ETHERSCAN_KEY,
      },
    },
  };<|MERGE_RESOLUTION|>--- conflicted
+++ resolved
@@ -14,21 +14,13 @@
       },
       mumbai: {
         url: "https://matic-mumbai.chainstacklabs.com",
-<<<<<<< HEAD
-        accounts: [DEPLOYER_PRIVATE_KEY],
-=======
         accounts: DEPLOYER_PRIVATE_KEY,
->>>>>>> 6dd1fd4f
         chainId: 80001,
         saveDeployments: true,
       },
       bscTestnet: {
         url: "https://data-seed-prebsc-1-s3.binance.org:8545/",
-<<<<<<< HEAD
-        accounts: [DEPLOYER_PRIVATE_KEY],
-=======
         accounts: DEPLOYER_PRIVATE_KEY,
->>>>>>> 6dd1fd4f
         chainId: 97,
         saveDeployments: true,
       },
